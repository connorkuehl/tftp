//! A TFTP server. Implementors can use this to build a more richly-featured
//! server application.

use std::fs::OpenOptions;
use std::io::{self, Result};
use std::net::{ToSocketAddrs, UdpSocket};
use std::path::{Path, PathBuf};

use rand::Rng;

use crate::bytes::{FromBytes, IntoBytes};
use crate::connection::Connection;
use crate::packet::*;

/// A TFTP server.
pub struct Server {
    socket: UdpSocket,
    serve_dir: PathBuf,
}

impl Server {
    /// Creates a server configured to serve files from a given directory on
    /// a given address.
    pub fn new<A: ToSocketAddrs, P: AsRef<Path>>(bind_to: A, serve_from: P) -> Result<Self> {
        let socket = UdpSocket::bind(bind_to)?;
        Ok(Self {
            socket,
            serve_dir: serve_from.as_ref().to_owned(),
        })
    }

    /// Creates a server configured to serve files from a given directory on
    /// a given ip_address and a random port.
    /// On success the chosen port and the new `Server` instance are returned.
    pub fn random_port<A: AsRef<str>, P: AsRef<Path>>(
        ip_addr: A,
        serve_from: P,
    ) -> Result<(u16, Self)> {
        let mut rng = rand::thread_rng();
        let port: u16 = rng.gen_range(1025, u16::MAX);
        let bind_to = format!("{}:{}", ip_addr.as_ref(), port);

        Self::new(bind_to, serve_from).map(|server| (port, server))
    }

    /// Waits for requests and returns a `Handler` instance.
    ///
    /// It is intended that implementors will loop on this method and may
    /// optionally use the decoupled `Handler` instance at a time of their
    /// choosing to service the request.
    ///
    /// This is designed to be friendly to server implementations of all types.
    /// For example, a server application that employs the use of a thread pool
    /// can simply send the `Handler` off into the thread pool to be serviced.Ack
    /* TODO: Maybe return option instead? */
    pub fn serve(&self) -> Result<Handler> {
        let mut buf = [0; MAX_PACKET_SIZE];
        let (nbytes, src_addr) = self.socket.recv_from(&mut buf)?;
        let rrq = Packet::<Rrq>::from_bytes(&buf[..nbytes]);
        let wrq = Packet::<Wrq>::from_bytes(&buf[..nbytes]);

        let direction = if let Ok(rq) = rrq {
            Direction::Get(rq)
        } else if let Ok(wq) = wrq {
            Direction::Put(wq)
        } else {
            let error = Packet::error(
                Code::IllegalOperation,
                format!("{}", Code::IllegalOperation),
            );
            let _ = self.socket.send(&error.into_bytes()[..]);
            return Err(io::ErrorKind::InvalidInput.into());
        };

        let mut rng = rand::thread_rng();
        let port: u16 = rng.gen_range(1001, u16::MAX);
        let addr = self.socket.local_addr()?.ip().to_string();
        let bind_to = format!("{}:{}", addr, port);

        Handler::new(bind_to, src_addr, direction, self.serve_dir.clone())
    }
}

enum Direction {
    Get(Packet<Rrq>),
    Put(Packet<Wrq>),
}

/// Handles a request from a single TFTP client.
pub struct Handler {
    socket: UdpSocket,
    direction: Direction,
    serve_dir: PathBuf,
}

impl Handler {
    fn new<A: ToSocketAddrs, B: ToSocketAddrs>(
        bind: A,
        client: B,
        direction: Direction,
        serve_dir: PathBuf,
    ) -> Result<Handler> {
        let socket = UdpSocket::bind(bind)?;
        socket.connect(client)?;

        Ok(Handler {
            socket,
            direction,
            serve_dir,
        })
    }

    /// Completes the handshake with the client and services the request.
    pub fn handle(self) -> Result<()> {
        match self.direction {
            Direction::Get(_) => self.get(),
            Direction::Put(_) => self.put(),
        }
    }

    fn get(self) -> Result<()> {
        if let Direction::Get(rrq) = self.direction {
            let f = match OpenOptions::new()
                .read(true)
                .open(self.serve_dir.join(rrq.body.0.filename))
            {
                Ok(f) => f,
                Err(e) => {
                    let error: Packet<Error> = e.into();
                    let _ = self.socket.send(&error.clone().into_bytes()[..]);
                    return Err(io::Error::from(error));
                }
            };
            let conn = Connection::new(self.socket);
            conn.put(f)?;
            Ok(())
        } else {
            panic!("handler direction is wrong");
        }
    }

    fn put(self) -> Result<()> {
        if let Direction::Put(wrq) = self.direction {
            let f = match OpenOptions::new()
                .write(true)
                .create_new(true)
                /* FIXME: Not sure why this hangs if create is not specified */
<<<<<<< HEAD
                .open(wrq.body.0.filename)
=======
                .truncate(true)
                .open(self.serve_dir.join(wrq.body.0.filename))
>>>>>>> 5a49c070
            {
                Ok(f) => f,
                Err(e) => {
                    let error: Packet<Error> = e.into();
                    let _ = self.socket.send(&error.clone().into_bytes()[..]);
                    return Err(io::Error::from(error));
                }
            };
            let ack = Packet::ack(Block::new(0));
            let _ = self.socket.send(&ack.into_bytes()[..])?;

            let conn = Connection::new(self.socket);
            conn.get(f)?;
            Ok(())
        } else {
            panic!("handler direction is wrong");
        }
    }
}<|MERGE_RESOLUTION|>--- conflicted
+++ resolved
@@ -145,12 +145,7 @@
                 .write(true)
                 .create_new(true)
                 /* FIXME: Not sure why this hangs if create is not specified */
-<<<<<<< HEAD
-                .open(wrq.body.0.filename)
-=======
-                .truncate(true)
                 .open(self.serve_dir.join(wrq.body.0.filename))
->>>>>>> 5a49c070
             {
                 Ok(f) => f,
                 Err(e) => {
